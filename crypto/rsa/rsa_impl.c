/* Copyright (C) 1995-1998 Eric Young (eay@cryptsoft.com)
 * All rights reserved.
 *
 * This package is an SSL implementation written
 * by Eric Young (eay@cryptsoft.com).
 * The implementation was written so as to conform with Netscapes SSL.
 *
 * This library is free for commercial and non-commercial use as long as
 * the following conditions are aheared to.  The following conditions
 * apply to all code found in this distribution, be it the RC4, RSA,
 * lhash, DES, etc., code; not just the SSL code.  The SSL documentation
 * included with this distribution is covered by the same copyright terms
 * except that the holder is Tim Hudson (tjh@cryptsoft.com).
 *
 * Copyright remains Eric Young's, and as such any Copyright notices in
 * the code are not to be removed.
 * If this package is used in a product, Eric Young should be given attribution
 * as the author of the parts of the library used.
 * This can be in the form of a textual message at program startup or
 * in documentation (online or textual) provided with the package.
 *
 * Redistribution and use in source and binary forms, with or without
 * modification, are permitted provided that the following conditions
 * are met:
 * 1. Redistributions of source code must retain the copyright
 *    notice, this list of conditions and the following disclaimer.
 * 2. Redistributions in binary form must reproduce the above copyright
 *    notice, this list of conditions and the following disclaimer in the
 *    documentation and/or other materials provided with the distribution.
 * 3. All advertising materials mentioning features or use of this software
 *    must display the following acknowledgement:
 *    "This product includes cryptographic software written by
 *     Eric Young (eay@cryptsoft.com)"
 *    The word 'cryptographic' can be left out if the rouines from the library
 *    being used are not cryptographic related :-).
 * 4. If you include any Windows specific code (or a derivative thereof) from
 *    the apps directory (application code) you must include an acknowledgement:
 *    "This product includes software written by Tim Hudson (tjh@cryptsoft.com)"
 *
 * THIS SOFTWARE IS PROVIDED BY ERIC YOUNG ``AS IS'' AND
 * ANY EXPRESS OR IMPLIED WARRANTIES, INCLUDING, BUT NOT LIMITED TO, THE
 * IMPLIED WARRANTIES OF MERCHANTABILITY AND FITNESS FOR A PARTICULAR PURPOSE
 * ARE DISCLAIMED.  IN NO EVENT SHALL THE AUTHOR OR CONTRIBUTORS BE LIABLE
 * FOR ANY DIRECT, INDIRECT, INCIDENTAL, SPECIAL, EXEMPLARY, OR CONSEQUENTIAL
 * DAMAGES (INCLUDING, BUT NOT LIMITED TO, PROCUREMENT OF SUBSTITUTE GOODS
 * OR SERVICES; LOSS OF USE, DATA, OR PROFITS; OR BUSINESS INTERRUPTION)
 * HOWEVER CAUSED AND ON ANY THEORY OF LIABILITY, WHETHER IN CONTRACT, STRICT
 * LIABILITY, OR TORT (INCLUDING NEGLIGENCE OR OTHERWISE) ARISING IN ANY WAY
 * OUT OF THE USE OF THIS SOFTWARE, EVEN IF ADVISED OF THE POSSIBILITY OF
 * SUCH DAMAGE.
 *
 * The licence and distribution terms for any publically available version or
 * derivative of this code cannot be changed.  i.e. this code cannot simply be
 * copied and put under another distribution licence
 * [including the GNU Public Licence.] */

#include <openssl/rsa.h>

#include <string.h>

#include <openssl/bn.h>
#include <openssl/err.h>
#include <openssl/mem.h>
#include <openssl/thread.h>

#include "internal.h"
#include "../internal.h"


#define OPENSSL_RSA_MAX_MODULUS_BITS 16384
#define OPENSSL_RSA_SMALL_MODULUS_BITS 3072
#define OPENSSL_RSA_MAX_PUBEXP_BITS \
  64 /* exponent limit enforced for "large" modulus only */

static int mod_exp(BIGNUM *r0, const BIGNUM *I, RSA *rsa, BN_CTX *ctx);
static int rsa_private_transform(RSA *rsa, uint8_t *out, const uint8_t *in,
                                 size_t len);

<<<<<<< HEAD
unsigned RSA_size(const RSA *rsa) {
=======
size_t rsa_default_size(const RSA *rsa) {
>>>>>>> 8fb0f525
  return BN_num_bytes(rsa->n);
}

int RSA_encrypt(RSA *rsa, size_t *out_len, uint8_t *out, size_t max_out,
                const uint8_t *in, size_t in_len, int padding) {
  const unsigned rsa_size = RSA_size(rsa);
  BIGNUM *f, *result;
  uint8_t *buf = NULL;
  BN_CTX *ctx = NULL;
  int i, ret = 0;

  if (rsa_size > OPENSSL_RSA_MAX_MODULUS_BITS) {
    OPENSSL_PUT_ERROR(RSA, RSA_R_MODULUS_TOO_LARGE);
    return 0;
  }

  if (max_out < rsa_size) {
    OPENSSL_PUT_ERROR(RSA, RSA_R_OUTPUT_BUFFER_TOO_SMALL);
    return 0;
  }

  if (BN_ucmp(rsa->n, rsa->e) <= 0) {
    OPENSSL_PUT_ERROR(RSA, RSA_R_BAD_E_VALUE);
    return 0;
  }

  /* for large moduli, enforce exponent limit */
  if (BN_num_bits(rsa->n) > OPENSSL_RSA_SMALL_MODULUS_BITS &&
      BN_num_bits(rsa->e) > OPENSSL_RSA_MAX_PUBEXP_BITS) {
    OPENSSL_PUT_ERROR(RSA, RSA_R_BAD_E_VALUE);
    return 0;
  }

  ctx = BN_CTX_new();
  if (ctx == NULL) {
    goto err;
  }

  BN_CTX_start(ctx);
  f = BN_CTX_get(ctx);
  result = BN_CTX_get(ctx);
  buf = OPENSSL_malloc(rsa_size);
  if (!f || !result || !buf) {
    OPENSSL_PUT_ERROR(RSA, ERR_R_MALLOC_FAILURE);
    goto err;
  }

  switch (padding) {
    case RSA_PKCS1_PADDING:
      i = RSA_padding_add_PKCS1_type_2(buf, rsa_size, in, in_len);
      break;
    case RSA_NO_PADDING:
      i = RSA_padding_add_none(buf, rsa_size, in, in_len);
      break;
    case RSA_PKCS1_OAEP_PADDING:
      /* ring: BoringSSL supports |RSA_PKCS1_OAEP_PADDING| here, defaulting
       * to SHA-1 for both digest algorithms, and no label. *ring* doesn't
       * support this (yet) because it doesn't want have a hard-coded
       * dependency on SHA-1. Also, *ring* it doesn't want to depend on the
       * |EVP_MD| API, so the calculation of OAEP padding needs to be redone
       * using |ring::digest|. */
      /* fall through */
    default:
      OPENSSL_PUT_ERROR(RSA, RSA_R_UNKNOWN_PADDING_TYPE);
      goto err;
  }

  if (i <= 0) {
    goto err;
  }

  if (BN_bin2bn(buf, rsa_size, f) == NULL) {
    goto err;
  }

  if (BN_ucmp(f, rsa->n) >= 0) {
    /* usually the padding functions would catch this */
    OPENSSL_PUT_ERROR(RSA, RSA_R_DATA_TOO_LARGE_FOR_MODULUS);
    goto err;
  }

  if (rsa->flags & RSA_FLAG_CACHE_PUBLIC) {
    if (BN_MONT_CTX_set_locked(&rsa->mont_n, &rsa->lock, rsa->n, ctx) == NULL) {
      goto err;
    }
  }

<<<<<<< HEAD
  if (!BN_mod_exp_mont(result, f, rsa->e, rsa->n, ctx, rsa->_method_mod_n)) {
=======
  if (!rsa->meth->bn_mod_exp(result, f, rsa->e, rsa->n, ctx, rsa->mont_n)) {
>>>>>>> 8fb0f525
    goto err;
  }

  /* put in leading 0 bytes if the number is less than the length of the
   * modulus */
  if (!BN_bn2bin_padded(out, rsa_size, result)) {
    OPENSSL_PUT_ERROR(RSA, ERR_R_INTERNAL_ERROR);
    goto err;
  }

  *out_len = rsa_size;
  ret = 1;

err:
  if (ctx != NULL) {
    BN_CTX_end(ctx);
    BN_CTX_free(ctx);
  }
  if (buf != NULL) {
    OPENSSL_cleanse(buf, rsa_size);
    OPENSSL_free(buf);
  }

  return ret;
}

/* MAX_BLINDINGS_PER_RSA defines the maximum number of cached BN_BLINDINGs per
 * RSA*. Then this limit is exceeded, BN_BLINDING objects will be created and
 * destroyed as needed. */
#define MAX_BLINDINGS_PER_RSA 1024

/* rsa_blinding_get returns a BN_BLINDING to use with |rsa|. It does this by
 * allocating one of the cached BN_BLINDING objects in |rsa->blindings|. If
 * none are free, the cache will be extended by a extra element and the new
 * BN_BLINDING is returned.
 *
 * On success, the index of the assigned BN_BLINDING is written to
 * |*index_used| and must be passed to |rsa_blinding_release| when finished. */
static BN_BLINDING *rsa_blinding_get(RSA *rsa, unsigned *index_used,
                                     BN_CTX *ctx) {
  BN_BLINDING *ret = NULL;
  BN_BLINDING **new_blindings;
  uint8_t *new_blindings_inuse;
  char overflow = 0;

  CRYPTO_MUTEX_lock_write(&rsa->lock);

  unsigned i;
  for (i = 0; i < rsa->num_blindings; i++) {
    if (rsa->blindings_inuse[i] == 0) {
      rsa->blindings_inuse[i] = 1;
      ret = rsa->blindings[i];
      *index_used = i;
      break;
    }
  }

  if (ret != NULL) {
    CRYPTO_MUTEX_unlock(&rsa->lock);
    return ret;
  }

  overflow = rsa->num_blindings >= MAX_BLINDINGS_PER_RSA;

  /* We didn't find a free BN_BLINDING to use so increase the length of
   * the arrays by one and use the newly created element. */

  CRYPTO_MUTEX_unlock(&rsa->lock);
  ret = rsa_setup_blinding(rsa, ctx);
  if (ret == NULL) {
    return NULL;
  }

  if (overflow) {
    /* We cannot add any more cached BN_BLINDINGs so we use |ret|
     * and mark it for destruction in |rsa_blinding_release|. */
    *index_used = MAX_BLINDINGS_PER_RSA;
    return ret;
  }

  CRYPTO_MUTEX_lock_write(&rsa->lock);

  new_blindings =
      OPENSSL_malloc(sizeof(BN_BLINDING *) * (rsa->num_blindings + 1));
  if (new_blindings == NULL) {
    goto err1;
  }
  memcpy(new_blindings, rsa->blindings,
         sizeof(BN_BLINDING *) * rsa->num_blindings);
  new_blindings[rsa->num_blindings] = ret;

  new_blindings_inuse = OPENSSL_malloc(rsa->num_blindings + 1);
  if (new_blindings_inuse == NULL) {
    goto err2;
  }
  memcpy(new_blindings_inuse, rsa->blindings_inuse, rsa->num_blindings);
  new_blindings_inuse[rsa->num_blindings] = 1;
  *index_used = rsa->num_blindings;

  OPENSSL_free(rsa->blindings);
  rsa->blindings = new_blindings;
  OPENSSL_free(rsa->blindings_inuse);
  rsa->blindings_inuse = new_blindings_inuse;
  rsa->num_blindings++;

  CRYPTO_MUTEX_unlock(&rsa->lock);
  return ret;

err2:
  OPENSSL_free(new_blindings);

err1:
  CRYPTO_MUTEX_unlock(&rsa->lock);
  BN_BLINDING_free(ret);
  return NULL;
}

/* rsa_blinding_release marks the cached BN_BLINDING at the given index as free
 * for other threads to use. */
static void rsa_blinding_release(RSA *rsa, BN_BLINDING *blinding,
                                 unsigned blinding_index) {
  if (blinding_index == MAX_BLINDINGS_PER_RSA) {
    /* This blinding wasn't cached. */
    BN_BLINDING_free(blinding);
    return;
  }

  CRYPTO_MUTEX_lock_write(&rsa->lock);
  rsa->blindings_inuse[blinding_index] = 0;
  CRYPTO_MUTEX_unlock(&rsa->lock);
}

/* signing */
int RSA_sign_raw(RSA *rsa, size_t *out_len, uint8_t *out, size_t max_out,
                 const uint8_t *in, size_t in_len, int padding) {
  const unsigned rsa_size = RSA_size(rsa);
  uint8_t *buf = NULL;
  int i, ret = 0;

  if (max_out < rsa_size) {
    OPENSSL_PUT_ERROR(RSA, RSA_R_OUTPUT_BUFFER_TOO_SMALL);
    return 0;
  }

  buf = OPENSSL_malloc(rsa_size);
  if (buf == NULL) {
    OPENSSL_PUT_ERROR(RSA, ERR_R_MALLOC_FAILURE);
    goto err;
  }

  switch (padding) {
    case RSA_PKCS1_PADDING:
      i = RSA_padding_add_PKCS1_type_1(buf, rsa_size, in, in_len);
      break;
    case RSA_NO_PADDING:
      i = RSA_padding_add_none(buf, rsa_size, in, in_len);
      break;
    default:
      OPENSSL_PUT_ERROR(RSA, RSA_R_UNKNOWN_PADDING_TYPE);
      goto err;
  }

  if (i <= 0) {
    goto err;
  }

  if (!rsa_private_transform(rsa, out, buf, rsa_size)) {
    goto err;
  }

  *out_len = rsa_size;
  ret = 1;

err:
  if (buf != NULL) {
    OPENSSL_cleanse(buf, rsa_size);
    OPENSSL_free(buf);
  }

  return ret;
}

int RSA_decrypt(RSA *rsa, size_t *out_len, uint8_t *out, size_t max_out,
                const uint8_t *in, size_t in_len, int padding) {
  const unsigned rsa_size = RSA_size(rsa);
  int r = -1;
  uint8_t *buf = NULL;
  int ret = 0;

  if (max_out < rsa_size) {
    OPENSSL_PUT_ERROR(RSA, RSA_R_OUTPUT_BUFFER_TOO_SMALL);
    return 0;
  }

  if (padding == RSA_NO_PADDING) {
    buf = out;
  } else {
    /* Allocate a temporary buffer to hold the padded plaintext. */
    buf = OPENSSL_malloc(rsa_size);
    if (buf == NULL) {
      OPENSSL_PUT_ERROR(RSA, ERR_R_MALLOC_FAILURE);
      goto err;
    }
  }

  if (in_len != rsa_size) {
    OPENSSL_PUT_ERROR(RSA, RSA_R_DATA_LEN_NOT_EQUAL_TO_MOD_LEN);
    goto err;
  }

  if (!rsa_private_transform(rsa, buf, in, rsa_size)) {
    goto err;
  }

  switch (padding) {
    case RSA_PKCS1_PADDING:
      r = RSA_padding_check_PKCS1_type_2(out, rsa_size, buf, rsa_size);
      break;
    case RSA_NO_PADDING:
      r = rsa_size;
      break;
    case RSA_PKCS1_OAEP_PADDING:
      /* ring: BoringSSL supports |RSA_PKCS1_OAEP_PADDING| here, defaulting
       * to SHA-1 for both digest algorithms, and no label. *ring* doesn't
       * support this (yet) because it doesn't want have a hard-coded
       * dependency on SHA-1. Also, *ring* it doesn't want to depend on the
       * |EVP_MD| API, so the calculation of OAEP padding needs to be redone
       * using |ring::digest|. */
      /* fall through */
    default:
      OPENSSL_PUT_ERROR(RSA, RSA_R_UNKNOWN_PADDING_TYPE);
      goto err;
  }

  if (r < 0) {
    OPENSSL_PUT_ERROR(RSA, RSA_R_PADDING_CHECK_FAILED);
  } else {
    *out_len = r;
    ret = 1;
  }

err:
  if (padding != RSA_NO_PADDING && buf != NULL) {
    OPENSSL_cleanse(buf, rsa_size);
    OPENSSL_free(buf);
  }

  return ret;
}

int RSA_verify_raw(RSA *rsa, size_t *out_len, uint8_t *out, size_t max_out,
                   const uint8_t *in, size_t in_len, int padding) {
  const unsigned rsa_size = RSA_size(rsa);
  BIGNUM *f, *result;
  int ret = 0;
  int r = -1;
  uint8_t *buf = NULL;
  BN_CTX *ctx = NULL;

  if (BN_num_bits(rsa->n) > OPENSSL_RSA_MAX_MODULUS_BITS) {
    OPENSSL_PUT_ERROR(RSA, RSA_R_MODULUS_TOO_LARGE);
    return 0;
  }

  if (BN_ucmp(rsa->n, rsa->e) <= 0) {
    OPENSSL_PUT_ERROR(RSA, RSA_R_BAD_E_VALUE);
    return 0;
  }

  if (max_out < rsa_size) {
    OPENSSL_PUT_ERROR(RSA, RSA_R_OUTPUT_BUFFER_TOO_SMALL);
    return 0;
  }

  /* for large moduli, enforce exponent limit */
  if (BN_num_bits(rsa->n) > OPENSSL_RSA_SMALL_MODULUS_BITS &&
      BN_num_bits(rsa->e) > OPENSSL_RSA_MAX_PUBEXP_BITS) {
    OPENSSL_PUT_ERROR(RSA, RSA_R_BAD_E_VALUE);
    return 0;
  }

  ctx = BN_CTX_new();
  if (ctx == NULL) {
    goto err;
  }

  BN_CTX_start(ctx);
  f = BN_CTX_get(ctx);
  result = BN_CTX_get(ctx);
  if (padding == RSA_NO_PADDING) {
    buf = out;
  } else {
    /* Allocate a temporary buffer to hold the padded plaintext. */
    buf = OPENSSL_malloc(rsa_size);
    if (buf == NULL) {
      OPENSSL_PUT_ERROR(RSA, ERR_R_MALLOC_FAILURE);
      goto err;
    }
  }
  if (!f || !result) {
    OPENSSL_PUT_ERROR(RSA, ERR_R_MALLOC_FAILURE);
    goto err;
  }

  if (in_len != rsa_size) {
    OPENSSL_PUT_ERROR(RSA, RSA_R_DATA_LEN_NOT_EQUAL_TO_MOD_LEN);
    goto err;
  }

  if (BN_bin2bn(in, in_len, f) == NULL) {
    goto err;
  }

  if (BN_ucmp(f, rsa->n) >= 0) {
    OPENSSL_PUT_ERROR(RSA, RSA_R_DATA_TOO_LARGE_FOR_MODULUS);
    goto err;
  }

  if (rsa->flags & RSA_FLAG_CACHE_PUBLIC) {
    if (BN_MONT_CTX_set_locked(&rsa->mont_n, &rsa->lock, rsa->n, ctx) == NULL) {
      goto err;
    }
  }

<<<<<<< HEAD
  if (!BN_mod_exp_mont(result, f, rsa->e, rsa->n, ctx, rsa->_method_mod_n)) {
=======
  if (!rsa->meth->bn_mod_exp(result, f, rsa->e, rsa->n, ctx, rsa->mont_n)) {
>>>>>>> 8fb0f525
    goto err;
  }

  if (!BN_bn2bin_padded(buf, rsa_size, result)) {
    OPENSSL_PUT_ERROR(RSA, ERR_R_INTERNAL_ERROR);
    goto err;
  }

  switch (padding) {
    case RSA_PKCS1_PADDING:
      r = RSA_padding_check_PKCS1_type_1(out, rsa_size, buf, rsa_size);
      break;
    case RSA_NO_PADDING:
      r = rsa_size;
      break;
    default:
      OPENSSL_PUT_ERROR(RSA, RSA_R_UNKNOWN_PADDING_TYPE);
      goto err;
  }

  if (r < 0) {
    OPENSSL_PUT_ERROR(RSA, RSA_R_PADDING_CHECK_FAILED);
  } else {
    *out_len = r;
    ret = 1;
  }

err:
  if (ctx != NULL) {
    BN_CTX_end(ctx);
    BN_CTX_free(ctx);
  }
  if (padding != RSA_NO_PADDING && buf != NULL) {
    OPENSSL_cleanse(buf, rsa_size);
    OPENSSL_free(buf);
  }
  return ret;
}

/* rsa_private_transform takes a big-endian integer from |in|, calculates the
 * d'th power of it, modulo the RSA modulus and writes the result as a
 * big-endian integer to |out|. Both |in| and |out| are |len| bytes long and
 * |len| is always equal to |RSA_size(rsa)|. If the result of the transform can
 * be represented in fewer than |len| bytes, then |out| must be zero padded on
 * the left.
 *
 * It returns one on success and zero otherwise.
 */
static int rsa_private_transform(RSA *rsa, uint8_t *out, const uint8_t *in,
                                 size_t len) {
  BIGNUM *f, *result;
  BN_CTX *ctx = NULL;
  unsigned blinding_index = 0;
  BN_BLINDING *blinding = NULL;
  int ret = 0;

  ctx = BN_CTX_new();
  if (ctx == NULL) {
    goto err;
  }
  BN_CTX_start(ctx);
  f = BN_CTX_get(ctx);
  result = BN_CTX_get(ctx);

  if (f == NULL || result == NULL) {
    OPENSSL_PUT_ERROR(RSA, ERR_R_MALLOC_FAILURE);
    goto err;
  }

  if (BN_bin2bn(in, len, f) == NULL) {
    goto err;
  }

  if (BN_ucmp(f, rsa->n) >= 0) {
    /* Usually the padding functions would catch this. */
    OPENSSL_PUT_ERROR(RSA, RSA_R_DATA_TOO_LARGE_FOR_MODULUS);
    goto err;
  }

  if (!(rsa->flags & RSA_FLAG_NO_BLINDING)) {
    blinding = rsa_blinding_get(rsa, &blinding_index, ctx);
    if (blinding == NULL) {
      OPENSSL_PUT_ERROR(RSA, ERR_R_INTERNAL_ERROR);
      goto err;
    }
    if (!BN_BLINDING_convert_ex(f, NULL, blinding, ctx)) {
      goto err;
    }
  }

  if ((rsa->p != NULL) && (rsa->q != NULL) && (rsa->dmp1 != NULL) &&
       (rsa->dmq1 != NULL) && (rsa->iqmp != NULL)) {
    if (!mod_exp(result, f, rsa, ctx)) {
      goto err;
    }
  } else {
    BIGNUM local_d;
    BIGNUM *d = NULL;

    BN_init(&local_d);
    d = &local_d;
    BN_with_flags(d, rsa->d, BN_FLG_CONSTTIME);

    if (rsa->flags & RSA_FLAG_CACHE_PUBLIC) {
      if (BN_MONT_CTX_set_locked(&rsa->mont_n, &rsa->lock, rsa->n, ctx) ==
          NULL) {
        goto err;
      }
    }

<<<<<<< HEAD
    if (!BN_mod_exp_mont(result, f, d, rsa->n, ctx, rsa->_method_mod_n)) {
=======
    if (!rsa->meth->bn_mod_exp(result, f, d, rsa->n, ctx, rsa->mont_n)) {
>>>>>>> 8fb0f525
      goto err;
    }
  }

  if (blinding) {
    if (!BN_BLINDING_invert_ex(result, NULL, blinding, ctx)) {
      goto err;
    }
  }

  if (!BN_bn2bin_padded(out, len, result)) {
    OPENSSL_PUT_ERROR(RSA, ERR_R_INTERNAL_ERROR);
    goto err;
  }

  ret = 1;

err:
  if (ctx != NULL) {
    BN_CTX_end(ctx);
    BN_CTX_free(ctx);
  }
  if (blinding != NULL) {
    rsa_blinding_release(rsa, blinding, blinding_index);
  }

  return ret;
}

static int mod_exp(BIGNUM *r0, const BIGNUM *I, RSA *rsa, BN_CTX *ctx) {
  BIGNUM *r1, *m1, *vrfy;
  BIGNUM local_dmp1, local_dmq1, local_c, local_r1;
  BIGNUM *dmp1, *dmq1, *c, *pr1;
  int ret = 0;

  BN_CTX_start(ctx);
  r1 = BN_CTX_get(ctx);
  m1 = BN_CTX_get(ctx);
  vrfy = BN_CTX_get(ctx);

  {
    BIGNUM local_p, local_q;
    BIGNUM *p = NULL, *q = NULL;

    /* Make sure BN_mod_inverse in Montgomery intialization uses the
     * BN_FLG_CONSTTIME flag (unless RSA_FLAG_NO_CONSTTIME is set) */
    BN_init(&local_p);
    p = &local_p;
    BN_with_flags(p, rsa->p, BN_FLG_CONSTTIME);

    BN_init(&local_q);
    q = &local_q;
    BN_with_flags(q, rsa->q, BN_FLG_CONSTTIME);

    if (rsa->flags & RSA_FLAG_CACHE_PRIVATE) {
      if (BN_MONT_CTX_set_locked(&rsa->mont_p, &rsa->lock, p, ctx) == NULL) {
        goto err;
      }
      if (BN_MONT_CTX_set_locked(&rsa->mont_q, &rsa->lock, q, ctx) == NULL) {
        goto err;
      }
    }
  }

  if (rsa->flags & RSA_FLAG_CACHE_PUBLIC) {
    if (BN_MONT_CTX_set_locked(&rsa->mont_n, &rsa->lock, rsa->n, ctx) == NULL) {
      goto err;
    }
  }

  /* compute I mod q */
  c = &local_c;
  BN_with_flags(c, I, BN_FLG_CONSTTIME);
  if (!BN_mod(r1, c, rsa->q, ctx)) {
    goto err;
  }

  /* compute r1^dmq1 mod q */
  dmq1 = &local_dmq1;
  BN_with_flags(dmq1, rsa->dmq1, BN_FLG_CONSTTIME);
<<<<<<< HEAD
  if (!BN_mod_exp_mont(m1, r1, dmq1, rsa->q, ctx, rsa->_method_mod_q)) {
=======
  if (!rsa->meth->bn_mod_exp(m1, r1, dmq1, rsa->q, ctx, rsa->mont_q)) {
>>>>>>> 8fb0f525
    goto err;
  }

  /* compute I mod p */
  c = &local_c;
  BN_with_flags(c, I, BN_FLG_CONSTTIME);
  if (!BN_mod(r1, c, rsa->p, ctx)) {
    goto err;
  }

  /* compute r1^dmp1 mod p */
  dmp1 = &local_dmp1;
  BN_with_flags(dmp1, rsa->dmp1, BN_FLG_CONSTTIME);
<<<<<<< HEAD
  if (!BN_mod_exp_mont(r0, r1, dmp1, rsa->p, ctx, rsa->_method_mod_p)) {
=======
  if (!rsa->meth->bn_mod_exp(r0, r1, dmp1, rsa->p, ctx, rsa->mont_p)) {
>>>>>>> 8fb0f525
    goto err;
  }

  if (!BN_sub(r0, r0, m1)) {
    goto err;
  }
  /* This will help stop the size of r0 increasing, which does
   * affect the multiply if it optimised for a power of 2 size */
  if (BN_is_negative(r0)) {
    if (!BN_add(r0, r0, rsa->p)) {
      goto err;
    }
  }

  if (!BN_mul(r1, r0, rsa->iqmp, ctx)) {
    goto err;
  }

  /* Turn BN_FLG_CONSTTIME flag on before division operation */
  pr1 = &local_r1;
  BN_with_flags(pr1, r1, BN_FLG_CONSTTIME);

  if (!BN_mod(r0, pr1, rsa->p, ctx)) {
    goto err;
  }

  /* If p < q it is occasionally possible for the correction of
   * adding 'p' if r0 is negative above to leave the result still
   * negative. This can break the private key operations: the following
   * second correction should *always* correct this rare occurrence.
   * This will *never* happen with OpenSSL generated keys because
   * they ensure p > q [steve] */
  if (BN_is_negative(r0)) {
    if (!BN_add(r0, r0, rsa->p)) {
      goto err;
    }
  }
  if (!BN_mul(r1, r0, rsa->q, ctx)) {
    goto err;
  }
  if (!BN_add(r0, r1, m1)) {
    goto err;
  }

<<<<<<< HEAD
  if (rsa->e && rsa->n) {
    if (!BN_mod_exp_mont(vrfy, r0, rsa->e, rsa->n, ctx, rsa->_method_mod_n)) {
=======
  for (i = 0; i < num_additional_primes; i++) {
    /* multi-prime RSA. */
    BIGNUM local_exp, local_prime;
    BIGNUM *exp = &local_exp, *prime = &local_prime;
    RSA_additional_prime *ap =
        sk_RSA_additional_prime_value(rsa->additional_primes, i);

    BN_with_flags(exp, ap->exp, BN_FLG_CONSTTIME);
    BN_with_flags(prime, ap->prime, BN_FLG_CONSTTIME);

    /* c will already point to a BIGNUM with the correct flags. */
    if (!BN_mod(r1, c, prime, ctx)) {
      goto err;
    }

    if ((rsa->flags & RSA_FLAG_CACHE_PRIVATE) &&
        !BN_MONT_CTX_set_locked(&ap->mont, &rsa->lock, prime, ctx)) {
      goto err;
    }

    if (!rsa->meth->bn_mod_exp(m1, r1, exp, prime, ctx, ap->mont)) {
      goto err;
    }

    BN_set_flags(m1, BN_FLG_CONSTTIME);

    if (!BN_sub(m1, m1, r0) ||
        !BN_mul(m1, m1, ap->coeff, ctx) ||
        !BN_mod(m1, m1, prime, ctx) ||
        (BN_is_negative(m1) && !BN_add(m1, m1, prime)) ||
        !BN_mul(m1, m1, ap->r, ctx) ||
        !BN_add(r0, r0, m1)) {
      goto err;
    }
  }

  if (rsa->e && rsa->n) {
    if (!rsa->meth->bn_mod_exp(vrfy, r0, rsa->e, rsa->n, ctx, rsa->mont_n)) {
>>>>>>> 8fb0f525
      goto err;
    }
    /* If 'I' was greater than (or equal to) rsa->n, the operation
     * will be equivalent to using 'I mod n'. However, the result of
     * the verify will *always* be less than 'n' so we don't check
     * for absolute equality, just congruency. */
    if (!BN_sub(vrfy, vrfy, I)) {
      goto err;
    }
    if (!BN_mod(vrfy, vrfy, rsa->n, ctx)) {
      goto err;
    }
    if (BN_is_negative(vrfy)) {
      if (!BN_add(vrfy, vrfy, rsa->n)) {
        goto err;
      }
    }
    if (!BN_is_zero(vrfy)) {
      /* 'I' and 'vrfy' aren't congruent mod n. Don't leak
       * miscalculated CRT output, just do a raw (slower)
       * mod_exp and return that instead. */

      BIGNUM local_d;
      BIGNUM *d = NULL;

      d = &local_d;
      BN_with_flags(d, rsa->d, BN_FLG_CONSTTIME);
<<<<<<< HEAD
      if (!BN_mod_exp_mont(r0, I, d, rsa->n, ctx, rsa->_method_mod_n)) {
=======
      if (!rsa->meth->bn_mod_exp(r0, I, d, rsa->n, ctx, rsa->mont_n)) {
>>>>>>> 8fb0f525
        goto err;
      }
    }
  }
  ret = 1;

err:
  BN_CTX_end(ctx);
  return ret;
}

int RSA_generate_key_ex(RSA *rsa, int bits, BIGNUM *e_value, BN_GENCB *cb) {
  BIGNUM *r0 = NULL, *r1 = NULL, *r2 = NULL, *r3 = NULL, *tmp;
  BIGNUM local_r0, local_d, local_p;
  BIGNUM *pr0, *d, *p;
  int bitsp, bitsq, ok = -1, n = 0;
  BN_CTX *ctx = NULL;

  ctx = BN_CTX_new();
  if (ctx == NULL) {
    goto err;
  }
  BN_CTX_start(ctx);
  r0 = BN_CTX_get(ctx);
  r1 = BN_CTX_get(ctx);
  r2 = BN_CTX_get(ctx);
  r3 = BN_CTX_get(ctx);
  if (r0 == NULL || r1 == NULL || r2 == NULL || r3 == NULL) {
    goto err;
  }

  bitsp = (bits + 1) / 2;
  bitsq = bits - bitsp;

  /* We need the RSA components non-NULL */
  if (!rsa->n && ((rsa->n = BN_new()) == NULL)) {
    goto err;
  }
  if (!rsa->d && ((rsa->d = BN_new()) == NULL)) {
    goto err;
  }
  if (!rsa->e && ((rsa->e = BN_new()) == NULL)) {
    goto err;
  }
  if (!rsa->p && ((rsa->p = BN_new()) == NULL)) {
    goto err;
  }
  if (!rsa->q && ((rsa->q = BN_new()) == NULL)) {
    goto err;
  }
  if (!rsa->dmp1 && ((rsa->dmp1 = BN_new()) == NULL)) {
    goto err;
  }
  if (!rsa->dmq1 && ((rsa->dmq1 = BN_new()) == NULL)) {
    goto err;
  }
  if (!rsa->iqmp && ((rsa->iqmp = BN_new()) == NULL)) {
    goto err;
  }

  if (!BN_copy(rsa->e, e_value)) {
    goto err;
  }

  /* generate p and q */
  for (;;) {
    if (!BN_generate_prime_ex(rsa->p, bitsp, 0, NULL, NULL, cb) ||
        !BN_sub(r2, rsa->p, BN_value_one()) ||
        !BN_gcd(r1, r2, rsa->e, ctx)) {
      goto err;
    }
    if (BN_is_one(r1)) {
      break;
    }
    if (!BN_GENCB_call(cb, 2, n++)) {
      goto err;
    }
  }
  if (!BN_GENCB_call(cb, 3, 0)) {
    goto err;
  }
  for (;;) {
    /* When generating ridiculously small keys, we can get stuck
     * continually regenerating the same prime values. Check for
     * this and bail if it happens 3 times. */
    unsigned int degenerate = 0;
    do {
      if (!BN_generate_prime_ex(rsa->q, bitsq, 0, NULL, NULL, cb)) {
        goto err;
      }
    } while ((BN_cmp(rsa->p, rsa->q) == 0) && (++degenerate < 3));
    if (degenerate == 3) {
      ok = 0; /* we set our own err */
      OPENSSL_PUT_ERROR(RSA, RSA_R_KEY_SIZE_TOO_SMALL);
      goto err;
    }
    if (!BN_sub(r2, rsa->q, BN_value_one()) ||
        !BN_gcd(r1, r2, rsa->e, ctx)) {
      goto err;
    }
    if (BN_is_one(r1)) {
      break;
    }
    if (!BN_GENCB_call(cb, 2, n++)) {
      goto err;
    }
  }
  if (!BN_GENCB_call(cb, 3, 1)) {
    goto err;
  }
  if (BN_cmp(rsa->p, rsa->q) < 0) {
    tmp = rsa->p;
    rsa->p = rsa->q;
    rsa->q = tmp;
  }

  /* calculate n */
  if (!BN_mul(rsa->n, rsa->p, rsa->q, ctx)) {
    goto err;
  }

  /* calculate d */
  if (!BN_sub(r1, rsa->p, BN_value_one())) {
    goto err; /* p-1 */
  }
  if (!BN_sub(r2, rsa->q, BN_value_one())) {
    goto err; /* q-1 */
  }
  if (!BN_mul(r0, r1, r2, ctx)) {
    goto err; /* (p-1)(q-1) */
  }
  pr0 = &local_r0;
  BN_with_flags(pr0, r0, BN_FLG_CONSTTIME);
  if (!BN_mod_inverse(rsa->d, rsa->e, pr0, ctx)) {
    goto err; /* d */
  }

  /* set up d for correct BN_FLG_CONSTTIME flag */
  d = &local_d;
  BN_with_flags(d, rsa->d, BN_FLG_CONSTTIME);

  /* calculate d mod (p-1) */
  if (!BN_mod(rsa->dmp1, d, r1, ctx)) {
    goto err;
  }

  /* calculate d mod (q-1) */
  if (!BN_mod(rsa->dmq1, d, r2, ctx)) {
    goto err;
  }

  /* calculate inverse of q mod p */
  p = &local_p;
  BN_with_flags(p, rsa->p, BN_FLG_CONSTTIME);

  if (!BN_mod_inverse(rsa->iqmp, rsa->q, p, ctx)) {
    goto err;
  }

  ok = 1;

err:
  if (ok == -1) {
    OPENSSL_PUT_ERROR(RSA, ERR_LIB_BN);
    ok = 0;
  }
  if (ctx != NULL) {
    BN_CTX_end(ctx);
    BN_CTX_free(ctx);
  }

  return ok;
}<|MERGE_RESOLUTION|>--- conflicted
+++ resolved
@@ -76,11 +76,7 @@
 static int rsa_private_transform(RSA *rsa, uint8_t *out, const uint8_t *in,
                                  size_t len);
 
-<<<<<<< HEAD
 unsigned RSA_size(const RSA *rsa) {
-=======
-size_t rsa_default_size(const RSA *rsa) {
->>>>>>> 8fb0f525
   return BN_num_bytes(rsa->n);
 }
 
@@ -168,11 +164,7 @@
     }
   }
 
-<<<<<<< HEAD
-  if (!BN_mod_exp_mont(result, f, rsa->e, rsa->n, ctx, rsa->_method_mod_n)) {
-=======
-  if (!rsa->meth->bn_mod_exp(result, f, rsa->e, rsa->n, ctx, rsa->mont_n)) {
->>>>>>> 8fb0f525
+  if (!BN_mod_exp_mont(result, f, rsa->e, rsa->n, ctx, rsa->mont_n)) {
     goto err;
   }
 
@@ -497,11 +489,7 @@
     }
   }
 
-<<<<<<< HEAD
-  if (!BN_mod_exp_mont(result, f, rsa->e, rsa->n, ctx, rsa->_method_mod_n)) {
-=======
-  if (!rsa->meth->bn_mod_exp(result, f, rsa->e, rsa->n, ctx, rsa->mont_n)) {
->>>>>>> 8fb0f525
+  if (!BN_mod_exp_mont(result, f, rsa->e, rsa->n, ctx, rsa->mont_n)) {
     goto err;
   }
 
@@ -606,17 +594,12 @@
     BN_with_flags(d, rsa->d, BN_FLG_CONSTTIME);
 
     if (rsa->flags & RSA_FLAG_CACHE_PUBLIC) {
-      if (BN_MONT_CTX_set_locked(&rsa->mont_n, &rsa->lock, rsa->n, ctx) ==
-          NULL) {
+      if (BN_MONT_CTX_set_locked(&rsa->mont_n, &rsa->lock, rsa->n, ctx) == NULL) {
         goto err;
       }
     }
 
-<<<<<<< HEAD
-    if (!BN_mod_exp_mont(result, f, d, rsa->n, ctx, rsa->_method_mod_n)) {
-=======
-    if (!rsa->meth->bn_mod_exp(result, f, d, rsa->n, ctx, rsa->mont_n)) {
->>>>>>> 8fb0f525
+    if (!BN_mod_exp_mont(result, f, d, rsa->n, ctx, rsa->mont_n)) {
       goto err;
     }
   }
@@ -697,11 +680,7 @@
   /* compute r1^dmq1 mod q */
   dmq1 = &local_dmq1;
   BN_with_flags(dmq1, rsa->dmq1, BN_FLG_CONSTTIME);
-<<<<<<< HEAD
-  if (!BN_mod_exp_mont(m1, r1, dmq1, rsa->q, ctx, rsa->_method_mod_q)) {
-=======
-  if (!rsa->meth->bn_mod_exp(m1, r1, dmq1, rsa->q, ctx, rsa->mont_q)) {
->>>>>>> 8fb0f525
+  if (!BN_mod_exp_mont(m1, r1, dmq1, rsa->q, ctx, rsa->mont_q)) {
     goto err;
   }
 
@@ -715,11 +694,7 @@
   /* compute r1^dmp1 mod p */
   dmp1 = &local_dmp1;
   BN_with_flags(dmp1, rsa->dmp1, BN_FLG_CONSTTIME);
-<<<<<<< HEAD
-  if (!BN_mod_exp_mont(r0, r1, dmp1, rsa->p, ctx, rsa->_method_mod_p)) {
-=======
-  if (!rsa->meth->bn_mod_exp(r0, r1, dmp1, rsa->p, ctx, rsa->mont_p)) {
->>>>>>> 8fb0f525
+  if (!BN_mod_exp_mont(r0, r1, dmp1, rsa->p, ctx, rsa->mont_p)) {
     goto err;
   }
 
@@ -764,49 +739,8 @@
     goto err;
   }
 
-<<<<<<< HEAD
   if (rsa->e && rsa->n) {
-    if (!BN_mod_exp_mont(vrfy, r0, rsa->e, rsa->n, ctx, rsa->_method_mod_n)) {
-=======
-  for (i = 0; i < num_additional_primes; i++) {
-    /* multi-prime RSA. */
-    BIGNUM local_exp, local_prime;
-    BIGNUM *exp = &local_exp, *prime = &local_prime;
-    RSA_additional_prime *ap =
-        sk_RSA_additional_prime_value(rsa->additional_primes, i);
-
-    BN_with_flags(exp, ap->exp, BN_FLG_CONSTTIME);
-    BN_with_flags(prime, ap->prime, BN_FLG_CONSTTIME);
-
-    /* c will already point to a BIGNUM with the correct flags. */
-    if (!BN_mod(r1, c, prime, ctx)) {
-      goto err;
-    }
-
-    if ((rsa->flags & RSA_FLAG_CACHE_PRIVATE) &&
-        !BN_MONT_CTX_set_locked(&ap->mont, &rsa->lock, prime, ctx)) {
-      goto err;
-    }
-
-    if (!rsa->meth->bn_mod_exp(m1, r1, exp, prime, ctx, ap->mont)) {
-      goto err;
-    }
-
-    BN_set_flags(m1, BN_FLG_CONSTTIME);
-
-    if (!BN_sub(m1, m1, r0) ||
-        !BN_mul(m1, m1, ap->coeff, ctx) ||
-        !BN_mod(m1, m1, prime, ctx) ||
-        (BN_is_negative(m1) && !BN_add(m1, m1, prime)) ||
-        !BN_mul(m1, m1, ap->r, ctx) ||
-        !BN_add(r0, r0, m1)) {
-      goto err;
-    }
-  }
-
-  if (rsa->e && rsa->n) {
-    if (!rsa->meth->bn_mod_exp(vrfy, r0, rsa->e, rsa->n, ctx, rsa->mont_n)) {
->>>>>>> 8fb0f525
+    if (!BN_mod_exp_mont(vrfy, r0, rsa->e, rsa->n, ctx, rsa->mont_n)) {
       goto err;
     }
     /* If 'I' was greater than (or equal to) rsa->n, the operation
@@ -834,11 +768,7 @@
 
       d = &local_d;
       BN_with_flags(d, rsa->d, BN_FLG_CONSTTIME);
-<<<<<<< HEAD
-      if (!BN_mod_exp_mont(r0, I, d, rsa->n, ctx, rsa->_method_mod_n)) {
-=======
-      if (!rsa->meth->bn_mod_exp(r0, I, d, rsa->n, ctx, rsa->mont_n)) {
->>>>>>> 8fb0f525
+      if (!BN_mod_exp_mont(r0, I, d, rsa->n, ctx, rsa->mont_n)) {
         goto err;
       }
     }
