--- conflicted
+++ resolved
@@ -41,24 +41,14 @@
   return 1;
 }
 
-<<<<<<< HEAD
 static void poly1305_update_length(poly1305_state *poly1305, size_t data_len) {
   size_t j = data_len;
-=======
-static void aead_chacha20_poly1305_cleanup(EVP_AEAD_CTX *ctx) {
-  struct aead_chacha20_poly1305_ctx *c20_ctx = ctx->aead_state;
-  OPENSSL_cleanse(c20_ctx->key, sizeof(c20_ctx->key));
-  OPENSSL_free(c20_ctx);
-}
-
-static void poly1305_update_length(poly1305_state *poly1305, size_t data_len) {
->>>>>>> 271777f5
   uint8_t length_bytes[8];
   unsigned i;
 
   for (i = 0; i < sizeof(length_bytes); i++) {
-    length_bytes[i] = data_len;
-    data_len >>= 8;
+    length_bytes[i] = j;
+    j >>= 8;
   }
 
   CRYPTO_poly1305_update(poly1305, length_bytes, sizeof(length_bytes));
@@ -93,63 +83,27 @@
   CRYPTO_poly1305_finish(&ctx, tag);
 }
 
-<<<<<<< HEAD
-static int aead_chacha20_poly1305_seal(aead_poly1305_update poly1305_update,
-                                       const void *ctx_buf, uint8_t *out,
-                                       size_t *out_len, size_t max_out_len,
-                                       const uint8_t nonce[12],
-                                       const uint8_t *in, size_t in_len,
-                                       const uint8_t *ad, size_t ad_len) {
+static int seal(aead_poly1305_update poly1305_update, const void *ctx_buf,
+                uint8_t *out, size_t *out_len, size_t max_out_len,
+                const uint8_t nonce[12], const uint8_t *in, size_t in_len,
+                const uint8_t *ad, size_t ad_len) {
   aead_assert_open_seal_preconditions(alignof(struct aead_chacha20_poly1305_ctx),
                                       ctx_buf, out, out_len, nonce, in, in_len,
                                       ad, ad_len);
-=======
-static int seal(aead_poly1305_update poly1305_update, const EVP_AEAD_CTX *ctx,
-                uint8_t *out, size_t *out_len, size_t max_out_len,
-                const uint8_t *nonce, size_t nonce_len, const uint8_t *in,
-                size_t in_len, const uint8_t *ad, size_t ad_len) {
-  if (nonce_len != CHACHA20_NONCE_LEN) {
-    OPENSSL_PUT_ERROR(CIPHER, CIPHER_R_UNSUPPORTED_NONCE_SIZE);
-    return 0;
-  }
-
-  const struct aead_chacha20_poly1305_ctx *c20_ctx = ctx->aead_state;
-  const uint64_t in_len_64 = in_len;
-
-  /* |CRYPTO_chacha_20| uses a 32-bit block counter. Therefore we disallow
-   * individual operations that work on more than 256GB at a time.
-   * |in_len_64| is needed because, on 32-bit platforms, size_t is only
-   * 32-bits and this produces a warning because it's always false.
-   * Casting to uint64_t inside the conditional is not sufficient to stop
-   * the warning. */
-  if (in_len_64 >= (1ull << 32) * 64 - 64) {
-    OPENSSL_PUT_ERROR(CIPHER, CIPHER_R_TOO_LARGE);
-    return 0;
-  }
-
-  if (in_len + c20_ctx->tag_len < in_len) {
-    OPENSSL_PUT_ERROR(CIPHER, CIPHER_R_TOO_LARGE);
-    return 0;
-  }
->>>>>>> 271777f5
 
   const struct aead_chacha20_poly1305_ctx *c20_ctx = ctx_buf;
 
-<<<<<<< HEAD
   if (!aead_seal_out_max_out_in_tag_len(out_len, max_out_len, in_len,
                                         POLY1305_TAG_LEN)) {
     /* |aead_seal_out_max_out_in_tag_len| already called |OPENSSL_PUT_ERROR|. */
     return 0;
   }
 
-=======
->>>>>>> 271777f5
   CRYPTO_chacha_20(out, in, in_len, c20_ctx->key, nonce, 1);
 
   uint8_t tag[POLY1305_TAG_LEN] ALIGNED;
   aead_poly1305(poly1305_update, tag, c20_ctx, nonce, ad, ad_len, out, in_len);
 
-<<<<<<< HEAD
   /* TODO: Does |tag| really need to be |ALIGNED|? If not, we can avoid this
    * call to |memcpy|. */
   memcpy(out + in_len, tag, POLY1305_TAG_LEN);
@@ -157,38 +111,16 @@
   return 1;
 }
 
-static int aead_chacha20_poly1305_open(aead_poly1305_update poly1305_update,
-                                       const void *ctx_buf, uint8_t *out,
-                                       size_t *out_len, size_t max_out_len,
-                                       const uint8_t nonce[12],
-                                       const uint8_t *in, size_t in_len,
-                                       const uint8_t *ad, size_t ad_len) {
+static int open(aead_poly1305_update poly1305_update, const void *ctx_buf,
+                uint8_t *out, size_t *out_len, size_t max_out_len,
+                const uint8_t nonce[12], const uint8_t *in, size_t in_len,
+                const uint8_t *ad, size_t ad_len) {
   aead_assert_open_seal_preconditions(alignof(struct aead_chacha20_poly1305_ctx),
                                       ctx_buf, out, out_len, nonce, in, in_len,
                                       ad, ad_len);
-=======
-  memcpy(out + in_len, tag, c20_ctx->tag_len);
-  *out_len = in_len + c20_ctx->tag_len;
-  return 1;
-}
-
-static int open(aead_poly1305_update poly1305_update, const EVP_AEAD_CTX *ctx,
-                uint8_t *out, size_t *out_len, size_t max_out_len,
-                const uint8_t *nonce, size_t nonce_len, const uint8_t *in,
-                size_t in_len, const uint8_t *ad, size_t ad_len) {
-  if (nonce_len != CHACHA20_NONCE_LEN) {
-    OPENSSL_PUT_ERROR(CIPHER, CIPHER_R_UNSUPPORTED_NONCE_SIZE);
-    return 0;
-  }
-
-  const struct aead_chacha20_poly1305_ctx *c20_ctx = ctx->aead_state;
-  size_t plaintext_len;
-  const uint64_t in_len_64 = in_len;
->>>>>>> 271777f5
 
   const struct aead_chacha20_poly1305_ctx *c20_ctx = ctx_buf;
 
-<<<<<<< HEAD
   if (!aead_open_out_max_out_in_tag_len(out_len, max_out_len, in_len,
                                         POLY1305_TAG_LEN)) {
     /* |aead_open_out_max_out_in_tag_len| already called
@@ -222,104 +154,6 @@
   }
 }
 
-static void poly1305_update_rfc7539(poly1305_state *ctx, const uint8_t *ad,
-                                    size_t ad_len, const uint8_t *ciphertext,
-                                    size_t ciphertext_len) {
-  poly1305_update_padded_16(ctx, ad, ad_len);
-  poly1305_update_padded_16(ctx, ciphertext, ciphertext_len);
-  poly1305_update_length(ctx, ad_len);
-  poly1305_update_length(ctx, ciphertext_len);
-}
-
-int evp_aead_chacha20_poly1305_rfc7539_seal(const void *ctx_buf,
-                                            uint8_t *out, size_t *out_len,
-                                            size_t max_out_len,
-                                            const uint8_t *nonce,
-                                            const uint8_t *in, size_t in_len,
-                                            const uint8_t *ad,
-                                            size_t ad_len) {
-  return aead_chacha20_poly1305_seal(poly1305_update_rfc7539, ctx_buf, out,
-                                     out_len, max_out_len, nonce, in, in_len,
-                                     ad, ad_len);
-}
-
-int evp_aead_chacha20_poly1305_rfc7539_open(const void *ctx_buf,
-                                            uint8_t *out, size_t *out_len,
-                                            size_t max_out_len,
-                                            const uint8_t *nonce,
-                                            const uint8_t *in, size_t in_len,
-                                            const uint8_t *ad, size_t ad_len) {
-  return aead_chacha20_poly1305_open(poly1305_update_rfc7539, ctx_buf, out,
-                                     out_len, max_out_len, nonce, in, in_len,
-                                     ad, ad_len);
-}
-=======
-  /* |CRYPTO_chacha_20| uses a 32-bit block counter. Therefore we disallow
-   * individual operations that work on more than 256GB at a time.
-   * |in_len_64| is needed because, on 32-bit platforms, size_t is only
-   * 32-bits and this produces a warning because it's always false.
-   * Casting to uint64_t inside the conditional is not sufficient to stop
-   * the warning. */
-  if (in_len_64 >= (1ull << 32) * 64 - 64) {
-    OPENSSL_PUT_ERROR(CIPHER, CIPHER_R_TOO_LARGE);
-    return 0;
-  }
-
-  plaintext_len = in_len - c20_ctx->tag_len;
-  uint8_t tag[POLY1305_TAG_LEN] ALIGNED;
-  aead_poly1305(poly1305_update, tag, c20_ctx, nonce, ad, ad_len, in,
-                plaintext_len);
-  if (CRYPTO_memcmp(tag, in + plaintext_len, c20_ctx->tag_len) != 0) {
-    OPENSSL_PUT_ERROR(CIPHER, CIPHER_R_BAD_DECRYPT);
-    return 0;
-  }
->>>>>>> 271777f5
-
-static void poly1305_update_deprecated(poly1305_state *ctx, const uint8_t *ad,
-                                       size_t ad_len, const uint8_t *ciphertext,
-                                       size_t ciphertext_len) {
-  CRYPTO_poly1305_update(ctx, ad, ad_len);
-  poly1305_update_length(ctx, ad_len);
-  CRYPTO_poly1305_update(ctx, ciphertext, ciphertext_len);
-  poly1305_update_length(ctx, ciphertext_len);
-}
-
-<<<<<<< HEAD
-int evp_aead_chacha20_poly1305_deprecated_seal(const void *ctx_buf,
-                                               uint8_t *out, size_t *out_len,
-                                               size_t max_out_len,
-                                               const uint8_t *nonce,
-                                               const uint8_t *in,
-                                               size_t in_len,
-                                               const uint8_t *ad,
-                                               size_t ad_len) {
-  return aead_chacha20_poly1305_seal(poly1305_update_deprecated, ctx_buf, out,
-                                     out_len, max_out_len, nonce, in, in_len,
-                                     ad, ad_len);
-}
-
-int evp_aead_chacha20_poly1305_deprecated_open(const void *ctx_buf,
-                                               uint8_t *out, size_t *out_len,
-                                               size_t max_out_len,
-                                               const uint8_t *nonce,
-                                               const uint8_t *in,
-                                               size_t in_len,
-                                               const uint8_t *ad,
-                                               size_t ad_len) {
-  return aead_chacha20_poly1305_open(poly1305_update_deprecated, ctx_buf, out,
-                                     out_len, max_out_len, nonce, in, in_len,
-                                     ad, ad_len);
-=======
-static void poly1305_update_padded_16(poly1305_state *poly1305,
-                                      const uint8_t *data, size_t data_len) {
-  static const uint8_t padding[16] = { 0 }; /* Padding is all zeros. */
-
-  CRYPTO_poly1305_update(poly1305, data, data_len);
-  if (data_len % 16 != 0) {
-    CRYPTO_poly1305_update(poly1305, padding, sizeof(padding) - (data_len % 16));
-  }
-}
-
 static void poly1305_update(poly1305_state *ctx, const uint8_t *ad,
                             size_t ad_len, const uint8_t *ciphertext,
                             size_t ciphertext_len) {
@@ -329,39 +163,23 @@
   poly1305_update_length(ctx, ciphertext_len);
 }
 
-static int aead_chacha20_poly1305_seal(const EVP_AEAD_CTX *ctx, uint8_t *out,
-                                       size_t *out_len, size_t max_out_len,
-                                       const uint8_t *nonce, size_t nonce_len,
-                                       const uint8_t *in, size_t in_len,
-                                       const uint8_t *ad, size_t ad_len) {
-  return seal(poly1305_update, ctx, out, out_len, max_out_len, nonce, nonce_len,
-              in, in_len, ad, ad_len);
-}
-
-static int aead_chacha20_poly1305_open(const EVP_AEAD_CTX *ctx, uint8_t *out,
-                                       size_t *out_len, size_t max_out_len,
-                                       const uint8_t *nonce, size_t nonce_len,
-                                       const uint8_t *in, size_t in_len,
-                                       const uint8_t *ad, size_t ad_len) {
-  return open(poly1305_update, ctx, out, out_len, max_out_len, nonce, nonce_len,
-              in, in_len, ad, ad_len);
-}
-
-static const EVP_AEAD aead_chacha20_poly1305 = {
-    32,                 /* key len */
-    CHACHA20_NONCE_LEN, /* nonce len */
-    POLY1305_TAG_LEN,   /* overhead */
-    POLY1305_TAG_LEN,   /* max tag length */
-    aead_chacha20_poly1305_init,
-    NULL, /* init_with_direction */
-    aead_chacha20_poly1305_cleanup,
-    aead_chacha20_poly1305_seal,
-    aead_chacha20_poly1305_open,
-    NULL,               /* get_rc4_state */
-};
-
-const EVP_AEAD *EVP_aead_chacha20_poly1305(void) {
-  return &aead_chacha20_poly1305;
+int evp_aead_chacha20_poly1305_seal(const void *ctx_buf, uint8_t *out,
+                                    size_t *out_len, size_t max_out_len,
+                                    const uint8_t *nonce, const uint8_t *in,
+                                    size_t in_len, const uint8_t *ad,
+                                    size_t ad_len) {
+  return seal(poly1305_update, ctx_buf, out, out_len, max_out_len, nonce, in,
+              in_len, ad, ad_len);
+}
+
+int evp_aead_chacha20_poly1305_open(const void *ctx_buf,
+                                    uint8_t *out, size_t *out_len,
+                                    size_t max_out_len,
+                                    const uint8_t *nonce,
+                                    const uint8_t *in, size_t in_len,
+                                    const uint8_t *ad, size_t ad_len) {
+  return open(poly1305_update, ctx_buf, out, out_len, max_out_len, nonce, in,
+              in_len, ad, ad_len);
 }
 
 static void poly1305_update_old(poly1305_state *ctx, const uint8_t *ad,
@@ -373,36 +191,18 @@
   poly1305_update_length(ctx, ciphertext_len);
 }
 
-static int aead_chacha20_poly1305_old_seal(
-    const EVP_AEAD_CTX *ctx, uint8_t *out, size_t *out_len, size_t max_out_len,
-    const uint8_t *nonce, size_t nonce_len, const uint8_t *in, size_t in_len,
-    const uint8_t *ad, size_t ad_len) {
-  return seal(poly1305_update_old, ctx, out, out_len, max_out_len, nonce,
-              nonce_len, in, in_len, ad, ad_len);
-}
-
-static int aead_chacha20_poly1305_old_open(
-    const EVP_AEAD_CTX *ctx, uint8_t *out, size_t *out_len, size_t max_out_len,
-    const uint8_t *nonce, size_t nonce_len, const uint8_t *in, size_t in_len,
-    const uint8_t *ad, size_t ad_len) {
-  return open(poly1305_update_old, ctx, out, out_len, max_out_len, nonce,
-              nonce_len, in, in_len, ad, ad_len);
-}
-
-static const EVP_AEAD aead_chacha20_poly1305_old = {
-    32,                 /* key len */
-    CHACHA20_NONCE_LEN, /* nonce len */
-    POLY1305_TAG_LEN,   /* overhead */
-    POLY1305_TAG_LEN,   /* max tag length */
-    aead_chacha20_poly1305_init,
-    NULL, /* init_with_direction */
-    aead_chacha20_poly1305_cleanup,
-    aead_chacha20_poly1305_old_seal,
-    aead_chacha20_poly1305_old_open,
-    NULL,               /* get_rc4_state */
-};
-
-const EVP_AEAD *EVP_aead_chacha20_poly1305_old(void) {
-  return &aead_chacha20_poly1305_old;
->>>>>>> 271777f5
+int evp_aead_chacha20_poly1305_old_seal(
+    const void *ctx_buf, uint8_t *out, size_t *out_len, size_t max_out_len,
+    const uint8_t *nonce, const uint8_t *in, size_t in_len,  uint8_t *ad,
+    size_t ad_len) {
+  return seal(poly1305_update_old, ctx_buf, out, out_len, max_out_len, nonce,
+              in, in_len, ad, ad_len);
+}
+
+int evp_aead_chacha20_poly1305_old_open(
+    const void *ctx_buf, uint8_t *out, size_t *out_len, size_t max_out_len,
+    const uint8_t *nonce, const uint8_t *in, size_t in_len,  uint8_t *ad,
+    size_t ad_len) {
+  return open(poly1305_update_old, ctx_buf, out, out_len, max_out_len, nonce,
+              in, in_len, ad, ad_len);
 }