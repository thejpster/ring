--- conflicted
+++ resolved
@@ -137,36 +137,6 @@
 }
 
 
-<<<<<<< HEAD
-fn p384_point_mul_base_impl(a: &Scalar) -> ::Result<Point> {
-    // XXX: GFp_suite_b_public_twin_mult isn't always constant time and
-    // shouldn't be used for this. TODO: Replace use of this with the use
-    // of an always-constant-time implementation.
-    let mut p = Point::new_at_infinity();
-    try!(bssl::map_result(unsafe {
-        GFp_suite_b_public_twin_mult(COMMON_OPS.ec_group,
-                                     p.xyz.as_mut_ptr(),
-                                     a.limbs.as_ptr(), // g_scalar
-                                     core::ptr::null(), // p_scalar
-                                     core::ptr::null(), // p_x
-                                     core::ptr::null()) // p_y
-    }));
-    Ok(p)
-}
-
-pub fn p384_point_mul_impl(s: &Scalar, &(ref x, ref y): &(Elem, Elem))
-                           -> ::Result<Point> {
-    // XXX: GFp_suite_b_public_twin_mult isn't always constant time and
-    // shouldn't be used for this. TODO: Replace use of this with the use of an
-    // always-constant-time implementation.
-    let mut p = Point::new_at_infinity();
-    try!(bssl::map_result(unsafe {
-        GFp_suite_b_public_twin_mult(COMMON_OPS.ec_group, p.xyz.as_mut_ptr(),
-                                     core::ptr::null(), s.limbs.as_ptr(),
-                                     x.limbs.as_ptr(), y.limbs.as_ptr())
-    }));
-    Ok(p)
-=======
 fn p384_point_mul_base_impl(a: &Scalar) -> Point {
     // XXX: Not efficient. TODO: Precompute multiples of the generator.
     static P384_GENERATOR: (Elem, Elem) = (
@@ -183,7 +153,6 @@
     );
 
     PRIVATE_KEY_OPS.point_mul(a, &P384_GENERATOR)
->>>>>>> 4db2684a
 }
 
 
