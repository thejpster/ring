--- conflicted
+++ resolved
@@ -208,15 +208,11 @@
 /// `derive` panics if `out.len()` is larger than (2**32 - 1) * the PRF digest
 /// length, per the PBKDF2 specification.
 pub fn verify(prf: &'static PRF, iterations: usize, salt: &[u8], secret: &[u8],
-<<<<<<< HEAD
               previously_derived: &[u8]) -> ::EmptyResult {
-=======
-              previously_derived: &[u8]) -> Result<(), ()> {
     if previously_derived.len() == 0 {
         return Err(());
     }
 
->>>>>>> 4db2684a
     let mut derived_buf = [0u8; digest::MAX_OUTPUT_LEN];
 
     let output_len = prf.digest_alg.output_len;
